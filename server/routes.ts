--- conflicted
+++ resolved
@@ -48,13 +48,82 @@
 } from "./services/gemini";
 import { getStatusColor, type EventStatus } from "@shared/status-utils";
 
-// Configure multer for file uploads
-const upload = multer({
+// Secure file upload configurations
+
+// File type validation helper
+const isValidImportFile = (mimetype: string, filename: string): boolean => {
+  const allowedTypes = [
+    'text/csv',
+    'application/vnd.ms-excel', // .xls
+    'application/vnd.openxmlformats-officedocument.spreadsheetml.sheet', // .xlsx
+    'text/plain' // .txt
+  ];
+  const allowedExtensions = ['.csv', '.xlsx', '.xls', '.txt'];
+  
+  const hasValidMime = allowedTypes.includes(mimetype);
+  const hasValidExtension = allowedExtensions.some(ext => 
+    filename.toLowerCase().endsWith(ext)
+  );
+  
+  return hasValidMime && hasValidExtension;
+};
+
+// Sanitize filename to prevent path traversal
+const sanitizeFilename = (filename: string): string => {
+  return filename
+    .replace(/[^a-zA-Z0-9.-]/g, '_') // Replace special chars
+    .replace(/^\.+/, '') // Remove leading dots
+    .replace(/\.+$/, '') // Remove trailing dots
+    .substring(0, 100); // Limit length
+};
+
+// Import upload configuration (CSV/Excel only)
+const importUpload = multer({
+  storage: multer.memoryStorage(),
+  limits: {
+    fileSize: 5 * 1024 * 1024, // 5MB limit for imports
+    files: 1, // Only one file at a time
+  },
+  fileFilter: (req, file, cb) => {
+    if (!isValidImportFile(file.mimetype, file.originalname)) {
+      return cb(new Error('Invalid file type. Only CSV, Excel (.xlsx, .xls) and TXT files are allowed.'));
+    }
+    
+    // Sanitize the filename
+    file.originalname = sanitizeFilename(file.originalname);
+    cb(null, true);
+  }
+});
+
+// General attachment upload (for communications)
+const attachmentUpload = multer({
   storage: multer.memoryStorage(),
   limits: {
     fileSize: 10 * 1024 * 1024, // 10MB limit
+    files: 5 // Max 5 attachments
   },
+  fileFilter: (req, file, cb) => {
+    const allowedTypes = [
+      'application/pdf',
+      'image/jpeg',
+      'image/jpg', 
+      'image/png',
+      'text/plain',
+      'application/msword',
+      'application/vnd.openxmlformats-officedocument.wordprocessingml.document'
+    ];
+    
+    if (!allowedTypes.includes(file.mimetype)) {
+      return cb(new Error('Invalid file type. Only PDF, images, and text documents are allowed.'));
+    }
+    
+    // Sanitize the filename
+    file.originalname = sanitizeFilename(file.originalname);
+    cb(null, true);
+  }
 });
+
+// All upload configurations completed
 
 export async function registerRoutes(app: Express): Promise<Server> {
   
@@ -224,13 +293,27 @@
   app.get("/api/tenant-features", 
     requireAuth(),
     async (req: AuthenticatedRequest, res) => {
+    console.log('[TENANT-FEATURES-DEBUG] Starting tenant-features request');
     try {
       const user = req.user;
+      console.log('[TENANT-FEATURES-DEBUG] User:', user?.email, 'tenantId:', user?.tenantId);
       if (!user?.tenantId) {
+        console.log('[TENANT-FEATURES-DEBUG] No tenantId found in user');
         return res.status(400).json({ message: "No tenant associated with user" });
       }
 
+      // Get tenant information
+      console.log('[TENANT-FEATURES-DEBUG] Looking for tenant:', user.tenantId);
+      const tenant = await storage.getTenant(user.tenantId);
+      console.log('[TENANT-FEATURES-DEBUG] Found tenant:', tenant ? 'YES' : 'NO', tenant?.name, tenant?.subscriptionPackageId);
+      if (!tenant) {
+        console.log('[TENANT-FEATURES-DEBUG] Tenant lookup failed');
+        return res.status(404).json({ message: "Tenant not found. Please check your account setup." });
+      }
+
+      console.log('[TENANT-FEATURES-DEBUG] About to call getTenantFeatures with tenantId:', user.tenantId);
       const availableFeatures = await getTenantFeatures(user.tenantId);
+      console.log('[TENANT-FEATURES-DEBUG] getTenantFeatures returned:', availableFeatures.length, 'features:', availableFeatures);
       const featureDetails = availableFeatures.map(featureId => ({
         id: featureId,
         ...AVAILABLE_FEATURES[featureId as keyof typeof AVAILABLE_FEATURES] || { name: featureId, description: '', category: 'default' },
@@ -248,6 +331,8 @@
         }));
 
       res.json({
+        tenant: tenant,
+        package: tenant?.subscriptionPackageId ? await storage.getSubscriptionPackage(tenant.subscriptionPackageId) : null,
         features: {
           enabled: featureDetails,
           disabled: disabledFeatures,
@@ -458,12 +543,9 @@
         return res.status(401).json({ message: "User not found" });
       }
       
-      // Get all venues and filter by tenant
-      const allVenues = await storage.getVenues();
-      console.log(`🏢 VENUES API: Total venues in DB: ${allVenues.length}`);
-      console.log(`🏢 VENUES API: User tenant: ${user.tenantId}`);
-      const venues = allVenues.filter(v => v.tenantId === user.tenantId);
-      console.log(`🎯 VENUES API: Returning ${venues.length} venues for tenant`);
+      // Get venues filtered by tenant
+      const venues = await storage.getVenuesByTenant(tenantId);
+      console.log(`🎯 VENUES API: Returning ${venues.length} venues for tenant ${tenantId}`);
       
       res.json(venues);
     } catch (error) {
@@ -564,8 +646,8 @@
         return res.status(401).json({ message: "Authentication required" });
       }
       
-      // Get spaces - RLS will automatically filter by tenant
-      const spaces = await storage.getSpaces();
+      // Get spaces filtered by tenant
+      const spaces = await storage.getSpacesByTenant(tenantId);
       
       res.json(spaces);
     } catch (error) {
@@ -601,7 +683,7 @@
         return res.status(401).json({ message: "Authentication required" });
       }
       
-      const setupStyles = await storage.getSetupStyles();
+      const setupStyles = await storage.getSetupStylesByTenant(tenantId);
       res.json(setupStyles);
     } catch (error) {
       res.status(500).json({ message: "Failed to fetch setup styles" });
@@ -752,8 +834,7 @@
       
       const venuesWithSpaces = await Promise.all(
         venues.map(async (venue) => {
-          const allSpaces = await storage.getSpaces();
-          const spaces = allSpaces.filter(s => s.venueId === venue.id && s.tenantId === user.tenantId);
+          const spaces = await storage.getSpacesByVenue(venue.id);
           console.log(`🔍 Venue ${venue.name}: ${spaces.length} spaces`);
           return { ...venue, spaces };
         })
@@ -774,7 +855,7 @@
         return res.status(401).json({ message: "Authentication required" });
       }
       
-      const packages = await storage.getPackages();
+      const packages = await storage.getPackagesByTenant(tenantId);
       res.json(packages);
     } catch (error) {
       res.status(500).json({ message: "Failed to fetch packages" });
@@ -805,7 +886,7 @@
         return res.status(401).json({ message: "Authentication required" });
       }
       
-      const services = await storage.getServices();
+      const services = await storage.getServicesByTenant(tenantId);
       res.json(services);
     } catch (error) {
       res.status(500).json({ message: "Failed to fetch services" });
@@ -842,15 +923,8 @@
       const decoded = verifyToken(token!);
       const user = await storage.getUser(decoded.id);
       
-<<<<<<< HEAD
-      // Get customers directly without tenant wrapper for now
-      const customers = await storage.getCustomers();
-=======
-      // Use tenant-aware Supabase wrapper
-      const customers = await withTenantNeon(tenantId, user?.role || 'user', async (tx) => {
-        return await storage.getCustomers();
-      });
->>>>>>> b9d4d0be
+      // Get customers filtered by tenant
+      const customers = await storage.getCustomersByTenant(tenantId);
       
       res.json(customers);
     } catch (error) {
@@ -867,10 +941,10 @@
         return res.status(401).json({ message: "Authentication required" });
       }
       
-      // RLS automatically filters by tenant
-      const customers = await storage.getCustomers();
-      const bookings = await storage.getBookings();
-      const payments = await storage.getPayments();
+      // Get data filtered by tenant
+      const customers = await storage.getCustomersByTenant(tenantId);
+      const bookings = await storage.getBookingsByTenant(tenantId);
+      const payments = await storage.getPayments(); // Payments will be filtered by tenant in storage layer
       
       const customerAnalytics = customers.map(customer => {
         // Find all bookings for this customer
@@ -987,7 +1061,7 @@
         return res.status(401).json({ message: "Authentication required" });
       }
       
-      const companies = await storage.getCompanies();
+      const companies = await storage.getCompaniesByTenant(tenantId);
       res.json(companies);
     } catch (error) {
       res.status(500).json({ message: "Failed to fetch companies" });
@@ -1106,7 +1180,7 @@
         return res.status(401).json({ message: "Authentication required" });
       }
       
-      const contracts = await storage.getContracts();
+      const contracts = await storage.getContractsByTenant(tenantId);
       res.json(contracts);
     } catch (error) {
       res.status(500).json({ message: "Failed to fetch contracts" });
@@ -1199,7 +1273,7 @@
         return res.status(401).json({ message: "Authentication required" });
       }
       
-      const bookings = await storage.getBookings();
+      const bookings = await storage.getBookingsByTenant(tenantId);
       
       // Debug: Log what bookings exist for conflict detection
       console.log('🔍 GET /api/bookings - returning bookings for conflict detection:', bookings.map(b => ({
@@ -1496,6 +1570,65 @@
     } catch (error) {
       console.error('Booking update error:', error);
       res.status(500).json({ message: "Failed to update booking" });
+    }
+  });
+
+  // Bulk update all bookings in a contract (for multi-date events)
+  app.patch("/api/bookings/contract/:contractId/status", async (req, res) => {
+    try {
+      const tenantId = await getTenantIdFromAuth(req);
+      if (!tenantId) {
+        return res.status(401).json({ message: "Authentication required" });
+      }
+      
+      const contractId = req.params.contractId;
+      const updateData = { ...req.body };
+
+      // Auto-complete booking if status is being set to completed and no completedAt timestamp
+      if (updateData.status === "completed" && !updateData.completedAt) {
+        updateData.completedAt = new Date();
+      }
+
+      // Handle cancellation data
+      if (updateData.status === "cancelled") {
+        if (!updateData.cancelledAt) {
+          updateData.cancelledAt = new Date();
+        }
+        // Ensure cancellation reason is provided
+        if (!updateData.cancellationReason) {
+          return res.status(400).json({ message: "Cancellation reason is required" });
+        }
+      }
+
+      // Get all bookings for this contract to verify tenant ownership
+      const contractBookings = await storage.getBookingsByContract(contractId);
+      
+      if (!contractBookings || contractBookings.length === 0) {
+        return res.status(404).json({ message: "Contract bookings not found" });
+      }
+
+      // Verify all bookings belong to this tenant
+      const belongsToTenant = contractBookings.every(booking => booking.tenantId === tenantId);
+      if (!belongsToTenant) {
+        return res.status(404).json({ message: "Contract not found" });
+      }
+
+      // Update all bookings in the contract
+      const updatedBookings = [];
+      for (const booking of contractBookings) {
+        const updated = await storage.updateBooking(booking.id, updateData);
+        if (updated) {
+          updatedBookings.push(updated);
+        }
+      }
+
+      res.json({ 
+        message: `Updated ${updatedBookings.length} bookings in contract`, 
+        bookings: updatedBookings 
+      });
+    } catch (error) {
+      console.error('Contract booking update error:', error);
+      res.status(500).json({ message: "Failed to update contract bookings" });
     }
   });
 
@@ -2137,6 +2270,9 @@
   // Proposals
   app.get("/api/proposals", 
     requireAuth('proposals'),
+    requireTenant,
+    addFeatureAccess,
+    requireFeature('proposal_system'),
     async (req: AuthenticatedRequest, res) => {
     try {
       const tenantId = req.user!.tenantId;
@@ -2151,7 +2287,12 @@
     }
   });
 
-  app.post("/api/proposals", async (req, res) => {
+  app.post("/api/proposals", 
+    requireAuth('proposals'),
+    requireTenant,
+    addFeatureAccess,
+    requireFeature('proposal_system'),
+    async (req, res) => {
     try {
       const tenantId = await getTenantIdFromAuth(req);
       if (!tenantId) {
@@ -2294,6 +2435,9 @@
   // Tasks
   app.get("/api/tasks", 
     requireAuth('tasks'),
+    requireTenant,
+    addFeatureAccess,
+    requireFeature('task_management'),
     async (req: AuthenticatedRequest, res) => {
     try {
       const tenantId = req.user!.tenantId;
@@ -2310,6 +2454,9 @@
 
   app.post("/api/tasks", 
     requireAuth('tasks'),
+    requireTenant,
+    addFeatureAccess,
+    requireFeature('task_management'),
     async (req: AuthenticatedRequest, res) => {
     try {
       const tenantId = req.user!.tenantId;
@@ -2384,11 +2531,50 @@
   // AI Features
   // ===== IMPORT ROUTES =====
   
-  app.post("/api/packages/import", async (req, res) => {
-    try {
-      const { items } = req.body;
+  app.post("/api/packages/import", importUpload.single('file'), async (req, res) => {
+    try {
+      // Get tenant ID for isolation
+      const tenantId = await getTenantIdFromAuth(req);
+      if (!tenantId) {
+        return res.status(401).json({ error: "Authentication required" });
+      }
+
+      let items;
+      
+      // Handle file upload if present
+      if (req.file) {
+        try {
+          const fileBuffer = req.file.buffer;
+          const fileName = req.file.originalname.toLowerCase();
+          
+          if (fileName.endsWith('.csv')) {
+            // Parse CSV
+            const csvText = fileBuffer.toString('utf-8');
+            const Papa = require('papaparse');
+            const parsed = Papa.parse(csvText, { header: true, skipEmptyLines: true });
+            items = parsed.data.map((row: any, index: number) => ({ ...row, row: index + 2 }));
+          } else if (fileName.endsWith('.xlsx') || fileName.endsWith('.xls')) {
+            // Parse Excel
+            const XLSX = require('xlsx');
+            const workbook = XLSX.read(fileBuffer, { type: 'buffer' });
+            const sheetName = workbook.SheetNames[0];
+            const worksheet = workbook.Sheets[sheetName];
+            const jsonData = XLSX.utils.sheet_to_json(worksheet);
+            items = jsonData.map((row: any, index: number) => ({ ...row, row: index + 2 }));
+          } else {
+            return res.status(400).json({ error: "Unsupported file format" });
+          }
+        } catch (parseError) {
+          console.error('File parsing error:', parseError);
+          return res.status(400).json({ error: "Failed to parse uploaded file" });
+        }
+      } else {
+        // Fallback to JSON body for API compatibility
+        items = req.body.items;
+      }
+
       if (!items || !Array.isArray(items)) {
-        return res.status(400).json({ error: "Invalid import data" });
+        return res.status(400).json({ error: "Invalid import data - expected file upload or items array" });
       }
 
       let imported = 0;
@@ -2406,7 +2592,7 @@
             continue;
           }
 
-          // Create the package
+          // Create the package with tenant ID
           const newPackage = {
             name: item.name,
             description: item.description || "",
@@ -2414,12 +2600,13 @@
             price: item.price.toString(),
             pricingModel: item.pricingModel || "fixed",
             applicableSpaceIds: [],
-            includedServiceIds: []
+            includedServiceIds: [],
+            tenantId: tenantId
           };
 
-          // If includedServices are provided, try to match them with existing services
+          // If includedServices are provided, try to match them with existing tenant services
           if (item.includedServices && item.includedServices.length > 0) {
-            const allServices = await storage.getServices();
+            const allServices = await storage.getServicesByTenant(tenantId);
             const matchedServiceIds = [];
             const unmatchedServices = [];
             
@@ -2464,11 +2651,50 @@
     }
   });
 
-  app.post("/api/services/import", async (req, res) => {
-    try {
-      const { items } = req.body;
+  app.post("/api/services/import", importUpload.single('file'), async (req, res) => {
+    try {
+      // Get tenant ID for isolation
+      const tenantId = await getTenantIdFromAuth(req);
+      if (!tenantId) {
+        return res.status(401).json({ error: "Authentication required" });
+      }
+
+      let items;
+      
+      // Handle file upload if present
+      if (req.file) {
+        try {
+          const fileBuffer = req.file.buffer;
+          const fileName = req.file.originalname.toLowerCase();
+          
+          if (fileName.endsWith('.csv')) {
+            // Parse CSV
+            const csvText = fileBuffer.toString('utf-8');
+            const Papa = require('papaparse');
+            const parsed = Papa.parse(csvText, { header: true, skipEmptyLines: true });
+            items = parsed.data.map((row: any, index: number) => ({ ...row, row: index + 2 }));
+          } else if (fileName.endsWith('.xlsx') || fileName.endsWith('.xls')) {
+            // Parse Excel
+            const XLSX = require('xlsx');
+            const workbook = XLSX.read(fileBuffer, { type: 'buffer' });
+            const sheetName = workbook.SheetNames[0];
+            const worksheet = workbook.Sheets[sheetName];
+            const jsonData = XLSX.utils.sheet_to_json(worksheet);
+            items = jsonData.map((row: any, index: number) => ({ ...row, row: index + 2 }));
+          } else {
+            return res.status(400).json({ error: "Unsupported file format" });
+          }
+        } catch (parseError) {
+          console.error('File parsing error:', parseError);
+          return res.status(400).json({ error: "Failed to parse uploaded file" });
+        }
+      } else {
+        // Fallback to JSON body for API compatibility
+        items = req.body.items;
+      }
+
       if (!items || !Array.isArray(items)) {
-        return res.status(400).json({ error: "Invalid import data" });
+        return res.status(400).json({ error: "Invalid import data - expected file upload or items array" });
       }
 
       let imported = 0;
@@ -2484,13 +2710,14 @@
             continue;
           }
 
-          // Create the service
+          // Create the service with tenant ID
           const newService = {
             name: item.name,
             description: item.description || "",
             category: item.category,
             price: item.price.toString(),
-            pricingModel: item.pricingModel || "fixed"
+            pricingModel: item.pricingModel || "fixed",
+            tenantId: tenantId
           };
 
           await storage.createService(newService);
@@ -3556,6 +3783,9 @@
   // Enhanced calendar data for two different modes
   app.get("/api/calendar/events", 
     requireAuth('bookings'),
+    requireTenant,
+    addFeatureAccess,
+    requireFeature('event_booking'),
     async (req: AuthenticatedRequest, res) => {
     try {
       const tenantId = req.user!.tenantId;
@@ -6030,7 +6260,7 @@
     }
   });
 
-  app.post("/api/proposals/:id/communications", upload.array('attachments', 5), async (req, res) => {
+  app.post("/api/proposals/:id/communications", attachmentUpload.array('attachments', 5), async (req, res) => {
     try {
       console.log('Received communication data:', req.body);
       console.log('Received files:', req.files ? (req.files as Express.Multer.File[]).length : 0);
@@ -7999,6 +8229,7 @@
     try {
       const tenantId = req.params.id;
       const updateData = req.body;
+      console.log('[TENANT-UPDATE] Updating tenant:', tenantId, 'with data:', updateData);
       
       const tenant = await storage.getTenant(tenantId);
       if (!tenant) {
@@ -8011,8 +8242,10 @@
         ...updateData,
         updatedAt: new Date()
       };
+      console.log('[TENANT-UPDATE] Updated tenant object:', updatedTenant);
       
       await storage.updateTenant(tenantId, updatedTenant);
+      console.log('[TENANT-UPDATE] Tenant updated successfully');
       res.json(updatedTenant);
     } catch (error: any) {
       console.error("Error updating tenant:", error);
